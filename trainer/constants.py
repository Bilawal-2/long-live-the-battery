--- conflicted
+++ resolved
@@ -26,9 +26,8 @@
 SECONDARY_TEST_SET = join(DATASETS_DIR, "secondary_test", "*tfrecord")  # regexp for the secondary test set
 SCALING_FACTORS_DIR = join(DATASETS_DIR, "scaling_factors.csv")  # location for scaling factors for tfrecords files
 
-<<<<<<< HEAD
 BUCKET_NAME = 'ion_age_bucket'
-=======
+
 # Hyperparameter names
 CONV_KERNEL = 'conv_kernel'
 CONV_FILTERS = 'conv_filters'
@@ -37,4 +36,4 @@
 LSTM_ACTIVATION = 'lstm_activation'
 DENSE_NUM_UNITS = 'dense_num_units'
 DENSE_ACTIVATION = 'dense_activation'
->>>>>>> 251b3ab7
+OUTPUT_ACTIVATION = 'output_activation'