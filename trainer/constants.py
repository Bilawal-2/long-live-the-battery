from os.path import join

# Feature dimensions
STEPS = 1000  # number of steps in detail level features, e.g. Qdlin and Tdlin
INPUT_DIM = 1  # dimensions of detail level features, e.g. Qdlin and Tdlin

# Feature names - use these for matching features in dataset with model inputs
INTERNAL_RESISTANCE_NAME = 'IR'
QD_NAME = 'QD'
DISCHARGE_TIME_NAME = 'Discharge_time'
TDLIN_NAME = 'Tdlin'
QDLIN_NAME = 'Qdlin'
VDLIN_NAME = 'Vdlin'
REMAINING_CYCLES_NAME = 'Remaining_cycles'
CURRENT_CYCLE_NAME = 'Current_cycle'

# File paths
<<<<<<< HEAD
TRAIN_TEST_SPLIT = 'train_test_split.pkl'  # file location for train/test split definition
PROCESSED_DATA = join('data', 'processed_data.pkl')  # file location for processed data
DATASETS_DIR = join('data', 'tfrecords')  # base directory to write tfrecord files in
TENSORBOARD_DIR = 'Graph'  # base directory to write tensorboard logs in
SAVED_MODELS_DIR_LOCAL = 'saved_models'  # base directory to save trained model in
BASE_DIR = './'  # home directory
TRAIN_SET = join(DATASETS_DIR, 'train', '*tfrecord')  # regexp files for the training set
TEST_SET = join(DATASETS_DIR, 'test', '*tfrecord')  # regexp for the test set
SECONDARY_TEST_SET = join(DATASETS_DIR, 'secondary_test', '*tfrecord')  # regexp for the secondary test set
SCALING_FACTORS_DIR = join(DATASETS_DIR, 'scaling_factors.csv')  # location for scaling factors for tfrecords files
=======
TRAIN_TEST_SPLIT = "train_test_split.pkl"  # file location for train/test split definition
PROCESSED_DATA = join("data", "processed_data.pkl")  # file location for processed data
DATASETS_DIR = join("data", "tfrecords")  # base directory to write tfrecord files in
TENSORBOARD_DIR = "Graph"  # base directory to write tensorboard logs in
SAVED_MODELS_DIR_LOCAL = "saved_models"  # base directory to save trained model in
BASE_DIR = "./"  # home directory
TRAIN_SET = join(DATASETS_DIR, "train", "*tfrecord")  # regexp files for the training set
TEST_SET = join(DATASETS_DIR, "test", "*tfrecord")  # regexp for the test set
SECONDARY_TEST_SET = join(DATASETS_DIR, "secondary_test", "*tfrecord")  # regexp for the secondary test set
SCALING_FACTORS_DIR = join(DATASETS_DIR, "scaling_factors.csv")  # location for scaling factors for tfrecords files
DATA_DIR = "data"
>>>>>>> 6b550ef3

BUCKET_NAME = 'ion_age_bucket'

# Hyperparameter names
CONV_KERNEL = 'conv_kernel'
CONV_FILTERS = 'conv_filters'
CONV_ACTIVATION = 'conv_activation'
CONV_STRIDE = 'conv_stride'
LSTM_NUM_UNITS = 'lstm_num_units'
LSTM_ACTIVATION = 'lstm_activation'
DENSE_NUM_UNITS = 'dense_num_units'
DENSE_ACTIVATION = 'dense_activation'
OUTPUT_ACTIVATION = 'output_activation'
LEARNING_RATE = 'learning_rate'<|MERGE_RESOLUTION|>--- conflicted
+++ resolved
@@ -15,7 +15,6 @@
 CURRENT_CYCLE_NAME = 'Current_cycle'
 
 # File paths
-<<<<<<< HEAD
 TRAIN_TEST_SPLIT = 'train_test_split.pkl'  # file location for train/test split definition
 PROCESSED_DATA = join('data', 'processed_data.pkl')  # file location for processed data
 DATASETS_DIR = join('data', 'tfrecords')  # base directory to write tfrecord files in
@@ -26,19 +25,7 @@
 TEST_SET = join(DATASETS_DIR, 'test', '*tfrecord')  # regexp for the test set
 SECONDARY_TEST_SET = join(DATASETS_DIR, 'secondary_test', '*tfrecord')  # regexp for the secondary test set
 SCALING_FACTORS_DIR = join(DATASETS_DIR, 'scaling_factors.csv')  # location for scaling factors for tfrecords files
-=======
-TRAIN_TEST_SPLIT = "train_test_split.pkl"  # file location for train/test split definition
-PROCESSED_DATA = join("data", "processed_data.pkl")  # file location for processed data
-DATASETS_DIR = join("data", "tfrecords")  # base directory to write tfrecord files in
-TENSORBOARD_DIR = "Graph"  # base directory to write tensorboard logs in
-SAVED_MODELS_DIR_LOCAL = "saved_models"  # base directory to save trained model in
-BASE_DIR = "./"  # home directory
-TRAIN_SET = join(DATASETS_DIR, "train", "*tfrecord")  # regexp files for the training set
-TEST_SET = join(DATASETS_DIR, "test", "*tfrecord")  # regexp for the test set
-SECONDARY_TEST_SET = join(DATASETS_DIR, "secondary_test", "*tfrecord")  # regexp for the secondary test set
-SCALING_FACTORS_DIR = join(DATASETS_DIR, "scaling_factors.csv")  # location for scaling factors for tfrecords files
-DATA_DIR = "data"
->>>>>>> 6b550ef3
+DATA_DIR = 'data'
 
 BUCKET_NAME = 'ion_age_bucket'
 
