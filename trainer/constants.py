--- conflicted
+++ resolved
@@ -12,23 +12,12 @@
 REMAINING_CYCLES_NAME = 'Remaining_cycles'
 
 # File paths
-<<<<<<< HEAD
 TRAIN_TEST_SPLIT = "train_test_split.pkl"  # file location for train/test split definition
 PROCESSED_DATA = join("data", "processed_data.pkl")  # file location for processed data
 DATASETS_DIR = join("data", "tfrecords")  # base directory to write tfrecord files in
 TENSORBOARD_DIR = "Graph"  # base directory to write tensorboard logs in
-TRAINED_MODEL_DIR = "./"  # base directory to save trained model in
+SAVED_MODELS_DIR_LOCAL = "saved_models" # base directory to save trained model in
+BASE_DIR = "./"  # home directory
 TRAIN_SET = join("data", "tfrecords", "train", "*tfrecord")  # regexp files for the training set
 TEST_SET = join("data", "tfrecords", "test", "*tfrecord")  # regexp for the test set
-SECONDARY_TEST_SET = join("data", "tfrecords", "secondary_test", "*tfrecord")  # regexp for the secondary test set
-=======
-train_test_split = "train_test_split.pkl"  # file location for train/test split definition
-processed_data = join("data", "processed_data.pkl")  # file location for processed data
-datasets_dir = join("data", "tfrecords")  # base directory to write tfrecord files in
-tensorboard_dir = "Graph"  # base directory to write tensorboard logs in
-saved_models_dir_local = "saved_models" # base directory to save trained model in
-base_dir = "./"  # home directory
-train_set = join("data", "tfrecords", "train", "*tfrecord")  # regexp files for the training set
-test_set = join("data", "tfrecords", "test", "*tfrecord")  # regexp for the test set
-secondary_test_set = join("data", "tfrecords", "secondary_test", "*tfrecord")  # regexp for the secondary test set
->>>>>>> faa74dcf
+SECONDARY_TEST_SET = join("data", "tfrecords", "secondary_test", "*tfrecord")  # regexp for the secondary test set