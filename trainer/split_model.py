from tensorflow.keras.layers import concatenate, LSTM, Conv1D, Flatten, TimeDistributed, Input, Dense
from tensorflow.keras.models import Model

<<<<<<< HEAD
# TODO use the args
def create_keras_model(args):
  """Creates the Keras model.
  
  Args:
    window_size: [...]
  """
  window_size = 5
  steps = 1000
  input_dim = 1
=======

def create_keras_model(window_size, loss, optimizer):
    """Trains and evaluates the Keras model.

    Uses the Keras model defined in model.py and trains on data loaded and
    preprocessed in data_pipeline.py. Saves the trained model in TensorFlow SavedModel
    format to the path defined in part by the --job-dir argument.
    """
    steps = 1000
    input_dim = 1
>>>>>>> 17e3a3db

    # define Inputs
    qdlin_in = Input(shape=(window_size, steps, input_dim), name='Qdlin')
    tdlin_in = Input(shape=(window_size, steps, input_dim), name='Tdlin')
    ir_in = Input(shape=(window_size, input_dim), name='IR')
    dt_in = Input(shape=(window_size, input_dim), name='Discharge_time')

    # combine all data from detail level
    detail_concat = concatenate([qdlin_in, tdlin_in], axis=3, name='detail_concat')

    # define CNN
    cnn_out = TimeDistributed(Conv1D(filters=3, kernel_size=5, activation='relu'), name='convolution')(detail_concat)
    cnn_flat = TimeDistributed(Flatten(), name='convolution_flat')(cnn_out)

    # combine CNN output with all data from summary level
    all_concat = concatenate([cnn_flat, ir_in, dt_in], axis=2, name='all_concat')

    # define LSTM
    lstm_out = LSTM(20, activation='relu', name='recurrent')(all_concat)
    main_output = Dense(1, name='output')(lstm_out)

    model = Model(inputs=[qdlin_in, tdlin_in, ir_in, dt_in], outputs=[main_output])
    model.compile(loss=loss, optimizer=optimizer)

    return model<|MERGE_RESOLUTION|>--- conflicted
+++ resolved
@@ -1,29 +1,15 @@
 from tensorflow.keras.layers import concatenate, LSTM, Conv1D, Flatten, TimeDistributed, Input, Dense
 from tensorflow.keras.models import Model
 
-<<<<<<< HEAD
-# TODO use the args
-def create_keras_model(args):
+
+def create_keras_model(window_size, loss, optimizer):
   """Creates the Keras model.
   
   Args:
     window_size: [...]
   """
-  window_size = 5
-  steps = 1000
-  input_dim = 1
-=======
-
-def create_keras_model(window_size, loss, optimizer):
-    """Trains and evaluates the Keras model.
-
-    Uses the Keras model defined in model.py and trains on data loaded and
-    preprocessed in data_pipeline.py. Saves the trained model in TensorFlow SavedModel
-    format to the path defined in part by the --job-dir argument.
-    """
     steps = 1000
     input_dim = 1
->>>>>>> 17e3a3db
 
     # define Inputs
     qdlin_in = Input(shape=(window_size, steps, input_dim), name='Qdlin')
