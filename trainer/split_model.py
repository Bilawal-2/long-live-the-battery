import trainer.constants as cst

from tensorflow.keras.layers import concatenate, LSTM, Conv1D, Flatten, TimeDistributed, Input, Dense, MaxPooling1D, Dropout
from tensorflow.keras.models import Model
from tensorflow.keras.optimizers import Adam
import tensorflow.keras.backend as K
import tensorflow as tf


def mae_remaining_cycles(y_true, y_pred):
    y_pred = tf.convert_to_tensor(y_pred)
    y_true = tf.dtypes.cast(y_true, y_pred.dtype)
    diff = tf.math.abs(y_true - y_pred)
    return K.mean(diff, axis=0)[1] * 2159.0  # TODO: scaling factor hard coded for now!


def mae_current_cycle(y_true, y_pred):
    y_pred = tf.convert_to_tensor(y_pred)
    y_true = tf.dtypes.cast(y_true, y_pred.dtype)
    diff = tf.math.abs(y_true - y_pred)
    return K.mean(diff, axis=0)[0] * 2159.0  # TODO: scaling factor hard coded for now!


def mape_current_cycle(y_true, y_pred):
    """Copied from tf.keras.losses.mean_absolute_percentage_error and changed the axis to 0.
    This calculates the mean over the two different outputs of the model."""
    y_pred = tf.convert_to_tensor(y_pred)
    y_true = tf.dtypes.cast(y_true, y_pred.dtype)
    diff = tf.math.abs(
        (y_true - y_pred) / K.clip(tf.math.abs(y_true), 1 / 2159.0, None))
    return 100. * K.mean(diff, axis=0)[0]

    
def mape_remaining_cycles(y_true, y_pred):
    """Copied from tf.keras.losses.mean_absolute_percentage_error and changed the axis to 0.
    This calculates the mean over the two different outputs of the model."""
    y_pred = tf.convert_to_tensor(y_pred)
    y_true = tf.dtypes.cast(y_true, y_pred.dtype)
    diff = tf.math.abs(
        (y_true - y_pred) / K.clip(tf.math.abs(y_true), 1 / 2159.0, None))
    return 100. * K.mean(diff, axis=0)[1]

    
def log_acc_ratio_current_cycle(y_true, y_pred):
    """Copied from tf.keras.losses.mean_absolute_percentage_error and changed the axis to 0.
    This calculates the mean over the two different outputs of the model."""
    y_pred = tf.convert_to_tensor(y_pred)
    y_true = tf.dtypes.cast(y_true, y_pred.dtype)
    y_true_clipped = K.clip(tf.math.abs(y_true), 1 / 2159.0, None)
    log_acc_ratio = tf.math.log((tf.math.abs(y_pred) / y_true_clipped) + 1)
    return K.mean(log_acc_ratio, axis=0)[0]

    
def log_acc_ratio_remaining_cycles(y_true, y_pred):
    """Copied from tf.keras.losses.mean_absolute_percentage_error and changed the axis to 0.
    This calculates the mean over the two different outputs of the model."""
    y_pred = tf.convert_to_tensor(y_pred)
    y_true = tf.dtypes.cast(y_true, y_pred.dtype)
    y_true_clipped = K.clip(tf.math.abs(y_true), 1 / 2159.0, None)
    log_acc_ratio = tf.math.log((tf.math.abs(y_pred) / y_true_clipped) + 1)
    return K.mean(log_acc_ratio, axis=0)[1]

    
def log_acc_ratio_loss(y_true, y_pred):
    """Copied from tf.keras.losses.mean_absolute_percentage_error and changed the axis to 0.
    This calculates the mean over the two different outputs of the model."""
    y_pred = tf.convert_to_tensor(y_pred)
    y_true = tf.dtypes.cast(y_true, y_pred.dtype)
    y_true_clipped = K.clip(tf.math.abs(y_true), 1 / 2159.0, None)
    log_acc_ratio = tf.math.log((tf.math.abs(y_pred) / y_true_clipped) + 1)
    return tf.math.reduce_mean(log_acc_ratio)


def create_keras_model(window_size, loss, hparams_config=None):
    """Creates the Keras model.
    
    Arguments
    window_size: Number of samples per row. Must match window_size 
    of the datasets that are used to fit/predict.
    
    loss: Loss function of the model.
    
    hparams_config: A dictionary of hyperparameters that can be used
    to test multiple configurations (hpo). Default is the 
    'hparams' dictionary that is defined at the beginning of this
    function. This dictionary is used for standard non-hpo jobs
    and for any parameter that is not defined in a hpo job.
    """
    
    # Default configuration
    hparams = {
        cst.CONV_FILTERS: 16,
        cst.CONV_KERNEL: 13,
<<<<<<< HEAD
        cst.CONV_ACTIVATION: "relu",
=======
        cst.CONV_STRIDE: 3,
        cst.CONV_ACTIVATION: 'relu',
>>>>>>> 2bad284e
        cst.LSTM_NUM_UNITS: 128,
        cst.LSTM_ACTIVATION: 'tanh',
        cst.DENSE_NUM_UNITS: 32,
        cst.DENSE_ACTIVATION: 'relu',
        cst.OUTPUT_ACTIVATION: 'relu',
        cst.LEARNING_RATE: 0.001,
        cst.DROPOUT_RATE_CNN: 0.3,
        cst.DROPOUT_RATE_LSTM: 0.3,
    }
    # update hyperparameters with arguments from task_hyperparameter.py
    if hparams_config:
        hparams.update(hparams_config)

    # define Inputs
    qdlin_in = Input(shape=(window_size, cst.STEPS, cst.INPUT_DIM), name=cst.QDLIN_NAME)
    tdlin_in = Input(shape=(window_size, cst.STEPS, cst.INPUT_DIM), name=cst.TDLIN_NAME)
    ir_in = Input(shape=(window_size, cst.INPUT_DIM), name=cst.INTERNAL_RESISTANCE_NAME)
    dt_in = Input(shape=(window_size, cst.INPUT_DIM), name=cst.DISCHARGE_TIME_NAME)
    qd_in = Input(shape=(window_size, cst.INPUT_DIM), name=cst.QD_NAME)
    
    # combine all data from detail level
    detail_concat = concatenate([qdlin_in, tdlin_in], axis=3, name='detail_concat')

    # define CNN
    cnn_out = TimeDistributed(Conv1D(filters=hparams[cst.CONV_FILTERS],
                                     kernel_size=hparams[cst.CONV_KERNEL],
                                     strides=hparams[cst.CONV_KERNEL]//3,
                                     activation=hparams[cst.CONV_ACTIVATION],
                                     padding='same'), name='convolution')(detail_concat)
    # Add some maxpools to reduce output size
    cnn_maxpool = TimeDistributed(MaxPooling1D(), name='conv_pool')(cnn_out)
    cnn_out2 = TimeDistributed(Conv1D(filters=hparams[cst.CONV_FILTERS] * 2,
                                      kernel_size=hparams[cst.CONV_KERNEL],
                                      strides=hparams[cst.CONV_KERNEL]//3,
                                      activation=hparams[cst.CONV_ACTIVATION],
                                      padding='same'), name='conv2')(cnn_maxpool)
    cnn_maxpool2 = TimeDistributed(MaxPooling1D(), name='pool2')(cnn_out2)
    cnn_out3 = TimeDistributed(Conv1D(filters=hparams[cst.CONV_FILTERS] * 4,
                                      kernel_size=hparams[cst.CONV_KERNEL],
                                      strides=hparams[cst.CONV_KERNEL]//3,
                                      activation=hparams[cst.CONV_ACTIVATION],
                                      padding='same'), name='conv3')(cnn_maxpool2)
    cnn_maxpool3 = TimeDistributed(MaxPooling1D(), name='pool3')(cnn_out3)
    cnn_flat = TimeDistributed(Flatten(), name='convolution_flat')(cnn_maxpool3)
    drop_out = TimeDistributed(Dropout(rate=hparams[cst.DROPOUT_RATE_CNN]), name='dropout_cnn')(cnn_flat)

    # combine CNN output with all data from summary level
    all_concat = concatenate([drop_out, ir_in, dt_in, qd_in], axis=2, name='all_concat')

    # define LSTM
    lstm_out = LSTM(hparams[cst.LSTM_NUM_UNITS], activation=hparams[cst.LSTM_ACTIVATION], name='recurrent')(all_concat)
    drop_out_2 = Dropout(rate=hparams[cst.DROPOUT_RATE_LSTM], name='dropout_lstm')(lstm_out)
    hidden_dense = Dense(hparams[cst.DENSE_NUM_UNITS], name='hidden', activation=hparams[cst.DENSE_ACTIVATION])(drop_out_2)
    # Relu activation on the last layer for striclty positive outputs
    main_output = Dense(2, name='output', activation=hparams[cst.OUTPUT_ACTIVATION])(hidden_dense)

    model = Model(inputs=[qdlin_in, tdlin_in, ir_in, dt_in, qd_in], outputs=[main_output])
    
    metrics_list = [mae_current_cycle, mae_remaining_cycles]
    
    model.compile(loss=loss, optimizer=Adam(lr=hparams[cst.LEARNING_RATE], clipnorm=1.), metrics=metrics_list)

    return model<|MERGE_RESOLUTION|>--- conflicted
+++ resolved
@@ -91,12 +91,7 @@
     hparams = {
         cst.CONV_FILTERS: 16,
         cst.CONV_KERNEL: 13,
-<<<<<<< HEAD
         cst.CONV_ACTIVATION: "relu",
-=======
-        cst.CONV_STRIDE: 3,
-        cst.CONV_ACTIVATION: 'relu',
->>>>>>> 2bad284e
         cst.LSTM_NUM_UNITS: 128,
         cst.LSTM_ACTIVATION: 'tanh',
         cst.DENSE_NUM_UNITS: 32,
