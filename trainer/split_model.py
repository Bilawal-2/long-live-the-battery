import trainer.constants as cst

from tensorflow.keras.layers import concatenate, LSTM, Conv1D, Flatten, TimeDistributed, Input, Dense, MaxPooling1D
from tensorflow.keras.models import Model
from tensorflow.keras.optimizers import Adam
import tensorflow.keras.backend as K
import tensorflow as tf


def mae_remaining_cycles(y_true, y_pred):
    y_pred = tf.convert_to_tensor(y_pred)
    y_true = tf.dtypes.cast(y_true, y_pred.dtype)
    diff = tf.math.abs(y_true - y_pred)
    return K.mean(diff, axis=0)[1] * 2159.0  # TODO: scaling factor hard coded for now!


def mae_current_cycle(y_true, y_pred):
    y_pred = tf.convert_to_tensor(y_pred)
    y_true = tf.dtypes.cast(y_true, y_pred.dtype)
    diff = tf.math.abs(y_true - y_pred)
    return K.mean(diff, axis=0)[0] * 2159.0  # TODO: scaling factor hard coded for now!


def mape_current_cycle(y_true, y_pred):
    """Copied from tf.keras.losses.mean_absolute_percentage_error and changed the axis to 0.
    This calculates the mean over the two different outputs of the model."""
    y_pred = tf.convert_to_tensor(y_pred)
    y_true = tf.dtypes.cast(y_true, y_pred.dtype)
    diff = tf.math.abs(
        (y_true - y_pred) / K.clip(tf.math.abs(y_true), 1 / 2159.0, None))
    return 100. * K.mean(diff, axis=0)[0]

    
def mape_remaining_cycles(y_true, y_pred):
    """Copied from tf.keras.losses.mean_absolute_percentage_error and changed the axis to 0.
    This calculates the mean over the two different outputs of the model."""
    y_pred = tf.convert_to_tensor(y_pred)
    y_true = tf.dtypes.cast(y_true, y_pred.dtype)
    diff = tf.math.abs(
        (y_true - y_pred) / K.clip(tf.math.abs(y_true), 1 / 2159.0, None))
    return 100. * K.mean(diff, axis=0)[1]

    
def log_acc_ratio_current_cycle(y_true, y_pred):
    """Copied from tf.keras.losses.mean_absolute_percentage_error and changed the axis to 0.
    This calculates the mean over the two different outputs of the model."""
    y_pred = tf.convert_to_tensor(y_pred)
    y_true = tf.dtypes.cast(y_true, y_pred.dtype)
    y_true_clipped = K.clip(tf.math.abs(y_true), 1 / 2159.0, None)
    log_acc_ratio = tf.math.log((tf.math.abs(y_pred) / y_true_clipped) + 1)
    return K.mean(log_acc_ratio, axis=0)[0]

    
def log_acc_ratio_remaining_cycles(y_true, y_pred):
    """Copied from tf.keras.losses.mean_absolute_percentage_error and changed the axis to 0.
    This calculates the mean over the two different outputs of the model."""
    y_pred = tf.convert_to_tensor(y_pred)
    y_true = tf.dtypes.cast(y_true, y_pred.dtype)
    y_true_clipped = K.clip(tf.math.abs(y_true), 1 / 2159.0, None)
    log_acc_ratio = tf.math.log((tf.math.abs(y_pred) / y_true_clipped) + 1)
    return K.mean(log_acc_ratio, axis=0)[1]

    
def log_acc_ratio_loss(y_true, y_pred):
    """Copied from tf.keras.losses.mean_absolute_percentage_error and changed the axis to 0.
    This calculates the mean over the two different outputs of the model."""
    y_pred = tf.convert_to_tensor(y_pred)
    y_true = tf.dtypes.cast(y_true, y_pred.dtype)
    y_true_clipped = K.clip(tf.math.abs(y_true), 1 / 2159.0, None)
    log_acc_ratio = tf.math.log((tf.math.abs(y_pred) / y_true_clipped) + 1)
    return tf.math.reduce_mean(log_acc_ratio)


def create_keras_model(window_size, loss, hparams_config=None):
    """Creates the Keras model.
    
    Arguments
    window_size: Number of samples per row. Must match window_size 
    of the datasets that are used to fit/predict.
    
    loss: Loss function of the model.
    
    hparams_config: A dictionary of hyperparameters that can be used
    to test multiple configurations (hpo). Default is the 
    'hparams' dictionary that is defined at the beginning of this
    function. This dictionary is used for standard non-hpo jobs
    and for any parameter that is not defined in a hpo job.
    """
    
    # Default configuration
    hparams = {
        cst.CONV_FILTERS: 16,
        cst.CONV_KERNEL: 5,
        cst.CONV_ACTIVATION: "relu",
        cst.LSTM_NUM_UNITS: 65,
        cst.LSTM_ACTIVATION: "sigmoid",
        cst.DENSE_NUM_UNITS: 32,
        cst.DENSE_ACTIVATION: "relu",
    }
    # update hyperparameters with arguments from task_hyperparameter.py
    if hparams_config:
        hparams.update(hparams_config)

    # define Inputs
    qdlin_in = Input(shape=(window_size, cst.STEPS, cst.INPUT_DIM), name=cst.QDLIN_NAME)
    tdlin_in = Input(shape=(window_size, cst.STEPS, cst.INPUT_DIM), name=cst.TDLIN_NAME)
    ir_in = Input(shape=(window_size, cst.INPUT_DIM), name=cst.INTERNAL_RESISTANCE_NAME)
    dt_in = Input(shape=(window_size, cst.INPUT_DIM), name=cst.DISCHARGE_TIME_NAME)
    qd_in = Input(shape=(window_size, cst.INPUT_DIM), name=cst.QD_NAME)
    
    # combine all data from detail level
    detail_concat = concatenate([qdlin_in, tdlin_in], axis=3, name='detail_concat')

    # define CNN
<<<<<<< HEAD
    cnn_out = TimeDistributed(Conv1D(filters=16,
                                     kernel_size=3,
                                     activation='relu',
                                     padding='same'), name='convolution')(detail_concat)
    # Add some maxpools to reduce output size
    cnn_maxpool = TimeDistributed(MaxPooling1D(), name='conv_pool')(cnn_out)
    cnn_out2 = TimeDistributed(Conv1D(filters=16,
                                      kernel_size=3,
                                      activation='relu',
                                      padding='same'), name='conv2')(cnn_maxpool)
=======
    cnn_out = TimeDistributed(Conv1D(filters=hparams[cst.CONV_FILTERS], kernel_size=hparams[cst.CONV_KERNEL], activation=hparams[cst.CONV_ACTIVATION]), name='convolution')(detail_concat)
    # Add some maxpools to reduce output size
    cnn_maxpool = TimeDistributed(MaxPooling1D(), name='conv_pool')(cnn_out)
    cnn_out2 = TimeDistributed(Conv1D(filters=hparams[cst.CONV_FILTERS], kernel_size=hparams[cst.CONV_KERNEL], activation=hparams[cst.CONV_ACTIVATION]), name='conv2')(cnn_maxpool)
>>>>>>> 251b3ab7
    cnn_maxpool2 = TimeDistributed(MaxPooling1D(), name='pool2')(cnn_out2)
    cnn_out3 = TimeDistributed(Conv1D(filters=16,
                                      kernel_size=3,
                                      activation='relu',
                                      padding='same'), name='conv3')(cnn_maxpool2)
    cnn_maxpool3 = TimeDistributed(MaxPooling1D(), name='pool3')(cnn_out3)
    cnn_flat = TimeDistributed(Flatten(), name='convolution_flat')(cnn_maxpool3)

    # combine CNN output with all data from summary level
    all_concat = concatenate([cnn_flat, ir_in, dt_in, qd_in], axis=2, name='all_concat')

    # define LSTM
<<<<<<< HEAD
    lstm_out = LSTM(128, activation='tanh', name='recurrent')(all_concat)
    hidden_dense = Dense(64, name='hidden', activation='relu')(lstm_out)
    # Relu activation on the last layer for striclty positive outputs
    main_output = Dense(2, name='output', activation='relu')(hidden_dense)
=======
    lstm_out = LSTM(hparams[cst.LSTM_NUM_UNITS], activation=hparams[cst.LSTM_ACTIVATION], name='recurrent')(all_concat)
    hidden_dense = Dense(hparams[cst.DENSE_NUM_UNITS], name='hidden', activation=hparams[cst.DENSE_ACTIVATION])(lstm_out)
    main_output = Dense(2, name='output')(hidden_dense)  # Try different activations that are not negative
>>>>>>> 251b3ab7

    model = Model(inputs=[qdlin_in, tdlin_in, ir_in, dt_in, qd_in], outputs=[main_output])
    
    metrics_list = [mae_current_cycle, mae_remaining_cycles]
    
    model.compile(loss=loss, optimizer=Adam(lr=0.0001, clipnorm=1.), metrics=metrics_list)

    return model<|MERGE_RESOLUTION|>--- conflicted
+++ resolved
@@ -96,6 +96,7 @@
         cst.LSTM_ACTIVATION: "sigmoid",
         cst.DENSE_NUM_UNITS: 32,
         cst.DENSE_ACTIVATION: "relu",
+        cst.OUTPUT_ACTIVATION: "relu",
     }
     # update hyperparameters with arguments from task_hyperparameter.py
     if hparams_config:
@@ -112,27 +113,20 @@
     detail_concat = concatenate([qdlin_in, tdlin_in], axis=3, name='detail_concat')
 
     # define CNN
-<<<<<<< HEAD
-    cnn_out = TimeDistributed(Conv1D(filters=16,
-                                     kernel_size=3,
-                                     activation='relu',
+    cnn_out = TimeDistributed(Conv1D(filters=hparams[cst.CONV_FILTERS],
+                                     kernel_size=hparams[cst.CONV_KERNEL],
+                                     activation=hparams[cst.CONV_ACTIVATION],
                                      padding='same'), name='convolution')(detail_concat)
     # Add some maxpools to reduce output size
     cnn_maxpool = TimeDistributed(MaxPooling1D(), name='conv_pool')(cnn_out)
-    cnn_out2 = TimeDistributed(Conv1D(filters=16,
-                                      kernel_size=3,
-                                      activation='relu',
+    cnn_out2 = TimeDistributed(Conv1D(filters=hparams[cst.CONV_FILTERS],
+                                      kernel_size=hparams[cst.CONV_KERNEL],
+                                      activation=hparams[cst.CONV_ACTIVATION],
                                       padding='same'), name='conv2')(cnn_maxpool)
-=======
-    cnn_out = TimeDistributed(Conv1D(filters=hparams[cst.CONV_FILTERS], kernel_size=hparams[cst.CONV_KERNEL], activation=hparams[cst.CONV_ACTIVATION]), name='convolution')(detail_concat)
-    # Add some maxpools to reduce output size
-    cnn_maxpool = TimeDistributed(MaxPooling1D(), name='conv_pool')(cnn_out)
-    cnn_out2 = TimeDistributed(Conv1D(filters=hparams[cst.CONV_FILTERS], kernel_size=hparams[cst.CONV_KERNEL], activation=hparams[cst.CONV_ACTIVATION]), name='conv2')(cnn_maxpool)
->>>>>>> 251b3ab7
     cnn_maxpool2 = TimeDistributed(MaxPooling1D(), name='pool2')(cnn_out2)
-    cnn_out3 = TimeDistributed(Conv1D(filters=16,
-                                      kernel_size=3,
-                                      activation='relu',
+    cnn_out3 = TimeDistributed(Conv1D(filters=hparams[cst.CONV_FILTERS],
+                                      kernel_size=hparams[cst.CONV_KERNEL],
+                                      activation=hparams[cst.CONV_ACTIVATION],
                                       padding='same'), name='conv3')(cnn_maxpool2)
     cnn_maxpool3 = TimeDistributed(MaxPooling1D(), name='pool3')(cnn_out3)
     cnn_flat = TimeDistributed(Flatten(), name='convolution_flat')(cnn_maxpool3)
@@ -141,16 +135,10 @@
     all_concat = concatenate([cnn_flat, ir_in, dt_in, qd_in], axis=2, name='all_concat')
 
     # define LSTM
-<<<<<<< HEAD
-    lstm_out = LSTM(128, activation='tanh', name='recurrent')(all_concat)
-    hidden_dense = Dense(64, name='hidden', activation='relu')(lstm_out)
-    # Relu activation on the last layer for striclty positive outputs
-    main_output = Dense(2, name='output', activation='relu')(hidden_dense)
-=======
     lstm_out = LSTM(hparams[cst.LSTM_NUM_UNITS], activation=hparams[cst.LSTM_ACTIVATION], name='recurrent')(all_concat)
     hidden_dense = Dense(hparams[cst.DENSE_NUM_UNITS], name='hidden', activation=hparams[cst.DENSE_ACTIVATION])(lstm_out)
-    main_output = Dense(2, name='output')(hidden_dense)  # Try different activations that are not negative
->>>>>>> 251b3ab7
+    # Relu activation on the last layer for striclty positive outputs
+    main_output = Dense(2, name='output', activation=hparams[cst.OUTPUT_ACTIVATION])(hidden_dense)
 
     model = Model(inputs=[qdlin_in, tdlin_in, ir_in, dt_in, qd_in], outputs=[main_output])
     
