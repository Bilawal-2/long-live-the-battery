import argparse
import os
from absl import logging
import time
import datetime

import tensorflow as tf

import data_pipeline as dp
import split_model
<<<<<<< HEAD

import constants as cst


TB_LOG_DIR_LOCAL = os.path.join(cst.TENSORBOARD_DIR, datetime.datetime.now().strftime("%Y%m%d-%H%M%S"))
=======
from constants import train_set, test_set, tensorboard_dir, base_dir, saved_model_dir_local
>>>>>>> faa74dcf


def get_args():
    """Argument parser.

    Returns:
        Dictionary of arguments.
    """
    parser = argparse.ArgumentParser()
    parser.add_argument(
        '--job-dir',
        type=str,
<<<<<<< HEAD
        default=cst.TRAINED_MODEL_DIR,
=======
        default=base_dir,
>>>>>>> faa74dcf
        help='local or GCS location for writing checkpoints and exporting models')
    parser.add_argument(
        '--data-dir-train',
        type=str,
        default=train_set,
        help='local or GCS location for reading TFRecord files for the training set')
    parser.add_argument(
        '--data-dir-validate',
        type=str,
<<<<<<< HEAD
        default=cst.TRAIN_SET,
        help='local or GCS location for reading TFRecord files')
=======
        default=test_set,
        help='local or GCS location for reading TFRecord files for the validation set')
>>>>>>> faa74dcf
    parser.add_argument(
        '--tboard-dir',         # no default so we can construct dynamically with timestamp
        type=str,
        help='local or GCS location for reading TensorBoard files')
    parser.add_argument(
        '--saved-model-dir',    # no default so we can construct dynamically with timestamp
        type=str,
        help='local or GCS location for saving trained Keras models')
    parser.add_argument(
        '--num-epochs',
        type=int,
        default=3,
        help='number of times to go through the data, default=3')
    parser.add_argument(
        '--batch-size',
        default=16,
        type=int,
        help='number of records to read during each training step, default=16')
    parser.add_argument(
        '--window-size',
        default=100,
        type=int,
        help='window size for sliding window in training sample generation, default=100')
    parser.add_argument(
        '--shift',
        default=20,
        type=int,
        help='shift for sliding window in training sample generation, default=20')
    parser.add_argument(
        '--stride',
        default=1,
        type=int,
        help='stride inside sliding window in training sample generation, default=1')
    parser.add_argument(
        '--learning-rate',
        default=.01,      # NOT USED RIGHT NOW
        type=float,
        help='learning rate for gradient descent, default=.01')
    parser.add_argument(
        '--verbosity',
        choices=['DEBUG', 'ERROR', 'FATAL', 'INFO', 'WARN'],
        default='DEBUG')
    parser.add_argument(
        '--loss',
        default='mean_squared_error',
        type=str,
        help='loss function used by the model, default=mean_squared_error')
    parser.add_argument(
        '--optimizer',
        default='adam',
        type=str,
        help='optimizer used by the model, default=adam')
    parser.add_argument(
        '--shuffle',
        default=True,
        type=bool,
        help='shuffle the batched dataset, default=True'
    )
    parser.add_argument(
        '--shuffle-buffer',
        default=500,
        type=int,
        help='Bigger buffer size means better shuffling but longer setup time.'
    )
    args, _ = parser.parse_known_args()
    return args


def train_and_evaluate(args):
    """Trains and evaluates the Keras model.

    Uses the Keras model defined in model.py and trains on data loaded and
    preprocessed in data_pipeline.py. Saves the trained model in TensorFlow SavedModel
    format to the path defined in part by the --job-dir argument.

    Args:
    args: dictionary of arguments - see get_args() for details
    """

    # calculate steps_per_epoch_train, steps_per_epoch_test
    steps_per_epoch_train = calculate_steps_per_epoch(args.data_dir_train)
    steps_per_epoch_validate = calculate_steps_per_epoch(args.data_dir_validate)
    
    # load datasets
    dataset_train = dp.create_dataset(
                        data_dir=args.data_dir_train,
                        window_size=args.window_size,
                        shift=args.shift,
                        stride=args.stride,
                        batch_size=args.batch_size)

    dataset_validate = dp.create_dataset(
                        data_dir=args.data_dir_validate,
                        window_size=args.window_size,
                        shift=args.shift,
                        stride=args.stride,
                        batch_size=args.batch_size)

    # create model
    model = split_model.create_keras_model(window_size=args.window_size,
                                           loss=args.loss,
                                           optimizer=args.optimizer)

    run_timestr = datetime.datetime.now().strftime("%Y%m%d-%H%M%S")
    if args.tboard_dir is None:
        tboard_dir = os.path.join(tensorboard_dir, run_timestr)
    else:
        tboard_dir = args.tboard_dir

    callbacks = [
        tf.keras.callbacks.TensorBoard(log_dir=tboard_dir,
                                       write_graph=True,
                                       histogram_freq=0,
                                       write_images=True),
        # More callbacks for testing later
        # tf.keras.callbacks.CSVLogger(os.path.join(args.tboard_dir, 'log.csv')),
        # tf.keras.callbacks.ModelCheckpoint(os.path.join(args.tboard_dir, 'checkpoint_{epoch:02d}.h5'),
        #                                    period=5,
        #                                    save_best_only=True),
        ]

    # train model
    model.fit(
        dataset_train, 
        epochs=args.num_epochs,
        steps_per_epoch=steps_per_epoch_train,
        validation_data=dataset_validate,
        validation_steps=steps_per_epoch_validate,
        verbose=1,
        callbacks=callbacks)
    
    # export saved model
    if args.saved_model_dir is None:
        saved_model_dir = os.path.join(saved_model_dir_local, run_timestr)
    else:
        saved_model_dir = args.saved_model_dir
    tf.keras.experimental.export_saved_model(model, saved_model_dir)


def calculate_steps_per_epoch(dataset, window_size=args.window_size, shift=args.shift, stride=args.stride, batch_size=args.batch_size):
    temp_dataset = dp.create_dataset(
                        data_dir=dataset,
                        window_size=window_size,
                        shift=shift,
                        stride=stride,
                        batch_size=batch_size,
                        repeat=False)
    steps_per_epoch = 0
    for batch in temp_dataset:
        steps_per_epoch += 1
    return steps_per_epoch


if __name__ == '__main__':
    args = get_args()
    logging.set_verbosity(args.verbosity)
    train_and_evaluate(args)<|MERGE_RESOLUTION|>--- conflicted
+++ resolved
@@ -8,15 +8,9 @@
 
 import data_pipeline as dp
 import split_model
-<<<<<<< HEAD
 
 import constants as cst
 
-
-TB_LOG_DIR_LOCAL = os.path.join(cst.TENSORBOARD_DIR, datetime.datetime.now().strftime("%Y%m%d-%H%M%S"))
-=======
-from constants import train_set, test_set, tensorboard_dir, base_dir, saved_model_dir_local
->>>>>>> faa74dcf
 
 
 def get_args():
@@ -29,27 +23,18 @@
     parser.add_argument(
         '--job-dir',
         type=str,
-<<<<<<< HEAD
-        default=cst.TRAINED_MODEL_DIR,
-=======
-        default=base_dir,
->>>>>>> faa74dcf
+        default=cst.BASE_DIR,
         help='local or GCS location for writing checkpoints and exporting models')
     parser.add_argument(
         '--data-dir-train',
         type=str,
-        default=train_set,
+        default=cst.TRAIN_SET,
         help='local or GCS location for reading TFRecord files for the training set')
     parser.add_argument(
         '--data-dir-validate',
         type=str,
-<<<<<<< HEAD
-        default=cst.TRAIN_SET,
-        help='local or GCS location for reading TFRecord files')
-=======
-        default=test_set,
+        default=cst.TEST_SET,
         help='local or GCS location for reading TFRecord files for the validation set')
->>>>>>> faa74dcf
     parser.add_argument(
         '--tboard-dir',         # no default so we can construct dynamically with timestamp
         type=str,
@@ -155,7 +140,7 @@
 
     run_timestr = datetime.datetime.now().strftime("%Y%m%d-%H%M%S")
     if args.tboard_dir is None:
-        tboard_dir = os.path.join(tensorboard_dir, run_timestr)
+        tboard_dir = os.path.join(cst.TENSORBOARD_DIR, run_timestr)
     else:
         tboard_dir = args.tboard_dir
 
@@ -183,7 +168,7 @@
     
     # export saved model
     if args.saved_model_dir is None:
-        saved_model_dir = os.path.join(saved_model_dir_local, run_timestr)
+        saved_model_dir = os.path.join(cst.SAVED_MODEL_DIR_LOCAL, run_timestr)
     else:
         saved_model_dir = args.saved_model_dir
     tf.keras.experimental.export_saved_model(model, saved_model_dir)
