--- conflicted
+++ resolved
@@ -1,11 +1,11 @@
 import argparse
 import os
+from absl import logging
 import time
 
+import tensorflow as tf
 import data_pipeline as dp
 import split_model
-import tensorflow as tf
-from absl import logging
 
 
 TRAINED_MODEL_DIR_LOCAL = './'
@@ -52,7 +52,6 @@
   args, _ = parser.parse_known_args()
   return args
 
-
 def train_and_evaluate(args):
   """Trains and evaluates the Keras model.
 
@@ -65,11 +64,7 @@
   """
   
   # load dataset
-<<<<<<< HEAD
-  dataset = dp.create_dataset(data_dir=os.path.join("data", "tfrecords", "train"))
-=======
   dataset = dp.create_dataset(args.tfrecords_dir)
->>>>>>> c11cb07c
 
   # create model
   model = split_model.create_keras_model(args)
